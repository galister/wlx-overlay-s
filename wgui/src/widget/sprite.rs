--- conflicted
+++ resolved
@@ -40,11 +40,7 @@
 		)
 	}
 
-<<<<<<< HEAD
-	pub const fn set_color(&mut self, color: drawing::Color) {
-=======
 	pub fn set_color(&mut self, common: &mut CallbackDataCommon, color: drawing::Color) {
->>>>>>> ca814e6e
 		self.params.color = Some(color);
 		common.mark_widget_dirty(self.id);
 	}
