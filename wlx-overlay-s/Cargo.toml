--- conflicted
+++ resolved
@@ -81,12 +81,8 @@
 vulkano = { workspace = true }
 vulkano-shaders = { workspace = true }
 wgui = { path = "../wgui" }
-<<<<<<< HEAD
 wayvr_ipc = { workspace = true }
-=======
 bytes = { version = "1.11.0" }
-wayvr-ipc = { path = "../wayvr-ipc", default-features = false }
->>>>>>> 40dc3341
 
 ################################
 # Wayland Server deps
@@ -116,9 +112,5 @@
 pipewire = ["wlx-capture/pipewire"]
 uidev = ["dep:winit"]
 xcb = ["dep:xcb"]
-wayvr = [
-  "dep:smithay",
-  "dep:uuid",
-  "dep:wayland-client",
-]
+wayvr = ["dep:smithay", "dep:uuid", "dep:wayland-client"]
 as-raw-xcb-connection = []