use std::{
    cell::RefCell,
    process::{Child, Command, Stdio},
    rc::Rc,
    str::FromStr,
    sync::{Arc, atomic::Ordering},
    time::{Duration, Instant},
};

use anyhow::Context;
use wgui::{
    components::button::ComponentButton,
<<<<<<< HEAD
    event::{
        self, CallbackData, CallbackMetadata, EventCallback, EventListenerKind, MouseButtonIndex,
    },
    i18n::Translation,
=======
    event::{CallbackData, CallbackMetadata, EventCallback, EventListenerKind, MouseButtonIndex},
>>>>>>> ca814e6e
    layout::Layout,
    parser::CustomAttribsInfoOwned,
    widget::EventResult,
};
use wlx_common::overlays::ToastTopic;

use crate::{
    RUNNING,
    backend::task::{OverlayTask, PlayspaceTask, TaskType},
    overlays::toast::Toast,
    state::AppState,
    subsystem::hid::VirtualKey,
    windowing::OverlaySelector,
};

#[cfg(feature = "wayvr")]
use crate::backend::wayvr::WayVRAction;

pub const BUTTON_EVENTS: [(
    &str,
    EventListenerKind,
    fn(&mut CallbackData) -> bool,
    fn(&ComponentButton, &AppState) -> bool,
); 16] = [
    (
        "_press",
        EventListenerKind::MousePress,
        button_any,
        short_duration,
    ),
    (
        "_release",
        EventListenerKind::MouseRelease,
        button_any,
        ignore_duration,
    ),
    (
        "_press_left",
        EventListenerKind::MousePress,
        button_left,
        ignore_duration,
    ),
    (
        "_release_left",
        EventListenerKind::MouseRelease,
        button_left,
        ignore_duration,
    ),
    (
        "_press_right",
        EventListenerKind::MousePress,
        button_right,
        ignore_duration,
    ),
    (
        "_release_right",
        EventListenerKind::MouseRelease,
        button_right,
        ignore_duration,
    ),
    (
        "_press_middle",
        EventListenerKind::MousePress,
        button_middle,
        ignore_duration,
    ),
    (
        "_release_middle",
        EventListenerKind::MouseRelease,
        button_middle,
        ignore_duration,
    ),
    (
        "_short_release",
        EventListenerKind::MouseRelease,
        button_any,
        short_duration,
    ),
    (
        "_short_release_left",
        EventListenerKind::MouseRelease,
        button_left,
        short_duration,
    ),
    (
        "_short_release_right",
        EventListenerKind::MouseRelease,
        button_right,
        short_duration,
    ),
    (
        "_short_release_middle",
        EventListenerKind::MouseRelease,
        button_middle,
        short_duration,
    ),
    (
        "_long_release",
        EventListenerKind::MouseRelease,
        button_any,
        long_duration,
    ),
    (
        "_long_release_left",
        EventListenerKind::MouseRelease,
        button_left,
        long_duration,
    ),
    (
        "_long_release_right",
        EventListenerKind::MouseRelease,
        button_right,
        long_duration,
    ),
    (
        "_long_release_middle",
        EventListenerKind::MouseRelease,
        button_middle,
        long_duration,
    ),
];

fn button_any(_: &mut CallbackData) -> bool {
    true
}

fn button_left(data: &mut CallbackData) -> bool {
    if let CallbackMetadata::MouseButton(b) = data.metadata
        && let MouseButtonIndex::Left = b.index
    {
        true
    } else {
        false
    }
}
fn button_right(data: &mut CallbackData) -> bool {
    if let CallbackMetadata::MouseButton(b) = data.metadata
        && let MouseButtonIndex::Right = b.index
    {
        true
    } else {
        false
    }
}
fn button_middle(data: &mut CallbackData) -> bool {
    if let CallbackMetadata::MouseButton(b) = data.metadata
        && let MouseButtonIndex::Middle = b.index
    {
        true
    } else {
        false
    }
}

fn ignore_duration(_btn: &ComponentButton, _app: &AppState) -> bool {
    true
}
fn long_duration(btn: &ComponentButton, app: &AppState) -> bool {
    btn.get_time_since_last_pressed().as_secs_f32() > app.session.config.long_press_duration
}
fn short_duration(btn: &ComponentButton, app: &AppState) -> bool {
    btn.get_time_since_last_pressed().as_secs_f32() < app.session.config.long_press_duration
}

pub(super) fn setup_custom_button<S: 'static>(
    layout: &mut Layout,
    attribs: &CustomAttribsInfoOwned,
    _app: &AppState,
    button: Rc<ComponentButton>,
) {
    for (name, kind, test_button, test_duration) in &BUTTON_EVENTS {
        let Some(action) = attribs.get_value(name) else {
            continue;
        };

        let mut args = action.split_whitespace();
        let Some(command) = args.next() else {
            continue;
        };

        let button = button.clone();

        let callback: EventCallback<AppState, S> = match command {
            #[cfg(feature = "wayvr")]
            "::DashToggle" => Box::new(move |_common, data, app, _| {
                if !test_button(data) || !test_duration(&button, app) {
                    return Ok(EventResult::Pass);
                }

                app.tasks
                    .enqueue(TaskType::WayVR(WayVRAction::ToggleDashboard));
                Ok(EventResult::Consumed)
            }),
            "::SetToggle" => {
                let arg = args.next().unwrap_or_default();
                let Ok(set_idx) = arg.parse() else {
                    log::error!("{command} has invalid argument: \"{arg}\"");
                    return;
                };
                Box::new(move |_common, data, app, _| {
                    if !test_button(data) || !test_duration(&button, app) {
                        return Ok(EventResult::Pass);
                    }

                    app.tasks
                        .enqueue(TaskType::Overlay(OverlayTask::ToggleSet(set_idx)));
                    Ok(EventResult::Consumed)
                })
            }
            "::OverlayToggle" => {
                let Some(arg): Option<Arc<str>> = args.next().map(Into::into) else {
                    log::error!("{command} has missing arguments");
                    return;
                };

                Box::new(move |_common, data, app, _| {
                    if !test_button(data) || !test_duration(&button, app) {
                        return Ok(EventResult::Pass);
                    }

                    app.tasks.enqueue(TaskType::Overlay(OverlayTask::Modify(
                        OverlaySelector::Name(arg.clone()),
                        Box::new(move |app, owc| {
                            if owc.active_state.is_none() {
                                owc.activate(app);
                            } else {
                                owc.deactivate();
                            }
                        }),
                    )));
                    Ok(EventResult::Consumed)
                })
            }
            "::EditToggle" => Box::new(move |_common, data, app, _| {
                if !test_button(data) || !test_duration(&button, app) {
                    return Ok(EventResult::Pass);
                }

                app.tasks
                    .enqueue(TaskType::Overlay(OverlayTask::ToggleEditMode));
                Ok(EventResult::Consumed)
            }),
            #[cfg(feature = "wayland")]
            "::NewMirror" => Box::new(move |_common, data, app, _| {
                if !test_button(data) || !test_duration(&button, app) {
                    return Ok(EventResult::Pass);
                }

                let name = crate::overlays::screen::mirror::new_mirror_name();
                app.tasks.enqueue(TaskType::Overlay(OverlayTask::Create(
                    OverlaySelector::Name(name.clone()),
                    Box::new(move |app| {
                        Some(crate::overlays::screen::mirror::new_mirror(
                            name,
                            &app.session,
                        ))
                    }),
                )));
                Ok(EventResult::Consumed)
            }),
            "::CleanupMirrors" => Box::new(move |_common, data, app, _| {
                if !test_button(data) || !test_duration(&button, app) {
                    return Ok(EventResult::Pass);
                }

                app.tasks
                    .enqueue(TaskType::Overlay(OverlayTask::CleanupMirrors));
                Ok(EventResult::Consumed)
            }),
            "::PlayspaceReset" => Box::new(move |_common, data, app, _| {
                if !test_button(data) || !test_duration(&button, app) {
                    return Ok(EventResult::Pass);
                }

                app.tasks.enqueue(TaskType::Playspace(PlayspaceTask::Reset));
                Ok(EventResult::Consumed)
            }),
            "::PlayspaceRecenter" => Box::new(move |_common, data, app, _| {
                if !test_button(data) || !test_duration(&button, app) {
                    return Ok(EventResult::Pass);
                }

                app.tasks
                    .enqueue(TaskType::Playspace(PlayspaceTask::Recenter));
                Ok(EventResult::Consumed)
            }),
            "::PlayspaceFixFloor" => Box::new(move |_common, data, app, _| {
                if !test_button(data) || !test_duration(&button, app) {
                    return Ok(EventResult::Pass);
                }

                Toast::new(
                    ToastTopic::System,
                    "TOAST.FIXING_FLOOR".into(),
                    "TOAST.ONE_CONTROLLER_ON_FLOOR".into(),
                )
                .with_timeout(5.)
                .with_sound(true)
                .submit(app);

                app.tasks.enqueue_at(
                    TaskType::Playspace(PlayspaceTask::FixFloor),
                    Instant::now() + Duration::from_secs(5),
                );
                Ok(EventResult::Consumed)
            }),
            "::Shutdown" => Box::new(move |_common, data, app, _| {
                if !test_button(data) || !test_duration(&button, app) {
                    return Ok(EventResult::Pass);
                }

                RUNNING.store(false, Ordering::Relaxed);
                Ok(EventResult::Consumed)
            }),
            "::SendKey" => {
                let Some(key) = args.next().and_then(|s| VirtualKey::from_str(s).ok()) else {
                    log::error!("{command} has bad/missing arguments");
                    return;
                };
                let Some(down) = args.next().and_then(|s| match s.to_lowercase().as_str() {
                    "down" => Some(true),
                    "up" => Some(false),
                    _ => None,
                }) else {
                    log::error!("{command} has bad/missing arguments");
                    return;
                };
                Box::new(move |_common, data, app, _| {
                    if !test_button(data) || !test_duration(&button, app) {
                        return Ok(EventResult::Pass);
                    }

                    app.hid_provider.send_key_routed(key, down);
                    Ok(EventResult::Consumed)
                })
            }
            "::ShellExec" => {
                let state = Rc::new(ShellButtonState {
                    button: button.clone(),
                    exec: args.fold(String::new(), |c, n| c + " " + n),
                    mut_state: RefCell::new(ShellButtonMutableState::default()),
                    carry_over: RefCell::new(None),
                });

                layout.add_event_listener::<AppState, S>(
                    attribs.widget_id,
                    EventListenerKind::InternalStateChange,
                    Box::new({
                        let state = state.clone();
                        move |_, _, _, _| {
                            shell_on_tick(&state);
                            Ok(EventResult::Pass)
                        }
                    }),
                );

                Box::new(move |_common, data, app, _| {
                    if !test_button(data) || !test_duration(&button, app) {
                        return Ok(EventResult::Pass);
                    }

                    let _ = shell_on_action(&state).inspect_err(|e| log::error!("{e:?}"));
                    Ok(EventResult::Consumed)
                })
            }
            #[cfg(feature = "osc")]
            "::OscSend" => {
                use crate::subsystem::osc::parse_osc_value;

                let Some(address) = args.next().map(std::string::ToString::to_string) else {
                    log::error!("{command} has missing arguments");
                    return;
                };

                let mut osc_args = vec![];
                for arg in args {
                    let Ok(osc_arg) = parse_osc_value(arg)
                        .inspect_err(|e| log::error!("Could not parse OSC value '{arg}': {e:?}"))
                    else {
                        return;
                    };
                    osc_args.push(osc_arg);
                }

                Box::new(move |_common, data, app, _| {
                    if !test_button(data) || !test_duration(&button, app) {
                        return Ok(EventResult::Pass);
                    }

                    let Some(sender) = app.osc_sender.as_mut() else {
                        log::error!("OscSend: sender is not available.");
                        return Ok(EventResult::Consumed);
                    };

                    let _ = sender
                        .send_message(address.clone(), osc_args.clone())
                        .inspect_err(|e| log::error!("OscSend: Could not send message: {e:?}"));

                    Ok(EventResult::Consumed)
                })
            }
            // shell
            _ => return,
        };

        let id = layout.add_event_listener(attribs.widget_id, *kind, callback);
        log::debug!("Registered {action} on {:?} as {id:?}", attribs.widget_id);
    }
}

#[derive(Default)]
struct ShellButtonMutableState {
    child: Option<Child>,
}

struct ShellButtonState {
    button: Rc<ComponentButton>,
    exec: String,
    mut_state: RefCell<ShellButtonMutableState>,
    carry_over: RefCell<Option<String>>,
}

fn shell_on_action(state: &ShellButtonState) -> anyhow::Result<()> {
    let mut mut_state = state.mut_state.borrow_mut();

    if let Some(child) = mut_state.child.as_mut()
        && let Ok(None) = child.try_wait()
    {
        log::info!("ShellExec triggered while child is still running; sending SIGUSR1");
        let _ = Command::new("kill")
            .arg("-s")
            .arg("USR1")
            .arg(child.id().to_string())
            .spawn()
            .unwrap()
            .wait();

        return Ok(());
    }

    let child = Command::new("sh")
        .arg("-c")
        .arg(&state.exec)
        .stdout(Stdio::piped())
        .spawn()
        .with_context(|| format!("Failed to run shell script: '{}'", &state.exec))?;

    mut_state.child = Some(child);

    Ok(())
}

fn shell_on_tick(state: &ShellButtonState) {
    let mut mut_state = state.mut_state.borrow_mut();

    let Some(child) = mut_state.child.as_mut() else {
        return;
    };

    if let Ok(Some(_)) = child.try_wait() {
        mut_state.child = None;
    }
}<|MERGE_RESOLUTION|>--- conflicted
+++ resolved
@@ -10,14 +10,7 @@
 use anyhow::Context;
 use wgui::{
     components::button::ComponentButton,
-<<<<<<< HEAD
-    event::{
-        self, CallbackData, CallbackMetadata, EventCallback, EventListenerKind, MouseButtonIndex,
-    },
-    i18n::Translation,
-=======
     event::{CallbackData, CallbackMetadata, EventCallback, EventListenerKind, MouseButtonIndex},
->>>>>>> ca814e6e
     layout::Layout,
     parser::CustomAttribsInfoOwned,
     widget::EventResult,
